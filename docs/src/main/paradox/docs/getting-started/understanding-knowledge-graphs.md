# Understanding Knowledge Graphs

This section will help you understand knowledge graphs and related standards and technologies.

## What is a knowledge graph?

A knowledge graph is a @link:[graph](https://en.wikipedia.org/wiki/Graph_%28abstract_data_type%29){ open=new } structure that links entities
together. The links between the entities contain knowledge, based on how they connect to each other. For example,
an apple can be connected to a tree (to show that it grows on trees) or in another case connected to a pie recipe
(to show that it is part of a recipe). It is a formalized knowledge that enables programmatical reasoning
about concepts in the world around us.

<<<<<<< HEAD
In @link:[this introduction to knowledge graphs](https://doi.org/10.1007/978-3-030-37439-6_1){ open=new } the authors conclude that there is
=======
In [this introduction to knowledge graphs](https://link.springer.com/chapter/10.1007%2F978-3-030-37439-6_1) the authors conclude that there is
>>>>>>> f69b1450
no clear definition of what a knowledge graph is. The term itself was coined in 2012 by Google
as they @link:[introduced their Knowledge Graph](https://googleblog.blogspot.com/2012/05/introducing-knowledge-graph-things-not.html){ open=new } as a mean of finding more relevant related search results by linking connected
data on the web. As an idea, knowledge graphs are similar to @link:[semantic networks](https://en.wikipedia.org/wiki/Semantic_network){ open=new } which date back to the 60's and 70's.
The difference mainly lies in the size of the network, with knowledge graphs being larger. Knowledge graphs are also often
generated in a rather manual way (data ingestion, data cleaning) instead of being generated and governed by a set of strict logical rules.

For a further introduction to knowledge graphs the @link:["What is a knowledge graph"](https://www.youtube.com/watch?v=bvwjG-3qAmY){ open=new } video from the @link:[CS520 Stanford course](https://web.stanford.edu/class/cs520/){ open=new } is a good resource.

### The graph structure
A knowledge graph consists of entities (nodes) that are connected to each other with relations (edges).

The entity is an object with properties that describe it. For example, a person, a company, an event, a thing... These properties
can be called the entity's "metadata".

The relation describes how entities are connected. For example, being member of, visiting a place, belonging to a country...

@@@ div { .half .center }

![Graph Structure](./assets/kg-entity_relation.png)

@@@

It's worth noting that having this graph data structure makes it easy to add new data into an existing graph by connecting new entities and new relations.

### Describing knowledge in a graph

After deciding what concept or idea that we wish to model in a knowledge graph, we need to collect the metadata that describes our entities.
In order to make our data interoperable with other data and to allow us to import data from existing sources we should use a shared language when describing entities and relations.
This is achieved using an @link:[ontology](https://en.wikipedia.org/wiki/Ontology_%28information_science%29){ open=new }.

The ontology is a kind of dictionary containing types that can be used to describe entities. The metadata is created by picking a type from the ontology
that matches what you wish to describe and defining the properties of the chosen type. E.g. a person can be described by a @link:[Person](https://schema.org/Person){ open=new } type.
The name of the person can be encoded in a @link:[givenName](https://schema.org/givenName){ open=new } property. This results in a set of data that can be processed both by humans and computers (as it is structured).

For example, in the image below, you can see that the entity **Toy Story** with a property **Release date** that has the value **March 29th, 1995** and the **Director** property with the value John Lasseter.

@@@ div { .half .center }

 ![Graph Structure](./assets/kg-structure0.png)

@@@

### Inferring new data from existing relationships

Since the entities are encoded using well-defined ontologies it allows us to draw conclusions based on the data we have and create new inferred data.
This is done by giving the knowledge graph to an @link:[inference engine](https://en.wikipedia.org/wiki/Inference_engine){ open=new } that can apply a
set of logical rules to the data to derive new information. For example, if we have a knowledge graph containing persons and their
birth year we could create an inference engine with rules that determine whether a person is a child or a retired person.
 
In the second example below, we have **Toy Story**, it has characters (using the relation called **Character**) and we have asserted the cast of characters.
Having defined this, we can now define a rule that instructs the inference engine to create
new relations **Voice Cast** whenever we find the **Cast** of a **Character**. This enables us to query the graph
and directly get **Toy Story**'s voices cast without having to navigate through its **Cast** first.

@@@ div { .half .center }

 ![Graph Structure](./assets/kg_inferred-relation.png)

@@@

<<<<<<< HEAD
In reality inferring knowledge is a complex topic. @link:[This video lecture](https://www.youtube.com/watch?v=AUtk6NBqEFY){ open=new } shows some
real-world examples of algorithms and rules for inference engines. E.g. @link:[reasoning about a persons creditworthiness based on what
their home address is](https://youtu.be/AUtk6NBqEFY?t=3867){ open=new } or @link:[trying to spot fake papers that have been submitted to a journal](https://youtu.be/AUtk6NBqEFY?t=1690){ open=new }.
=======
In reality inferring knowledge is a complex topic. [This video lecture](https://www.youtube.com/watch?v=AUtk6NBqEFY) shows some
real-world examples of algorithms and rules for inference engines. E.g. [reasoning about a persons creditworthiness based on what
their home address is](https://www.youtube.com/watch?v=AUtk6NBqEFY&feature=youtu.be&t=3867) or [trying to spot fake papers that have been submitted to a journal](https://www.youtube.com/watch?v=AUtk6NBqEFY&feature=youtu.be&t=1690).
>>>>>>> f69b1450

### Growing a knowledge graph

A graph is a flexible data structure, and an ontology can evolve as new data comes in. As a result, data can 
continually be added to help serve new use cases.

 The illustration below shows how the initial graph representing **Toy Story** can be augmented to capture many other related
domains such as:

 - Toy Story's similar movies (e.g. Cars)
 - Cities and associations related to motion picture production (e.g. Motion Picture Association of America)
 - Places and people connected to animation movies (e.g. Steve Jobs)

@@@ div { .half .center }

 ![Graph Structure](./assets/kg_alive-structure0.png)

@@@

## Encoding knowledge graphs: RDF, JSON-LD, and other standards

### RDF
How do you encode knowledge graphs in a way that is interoperable with other applications and can be integrated with
other data sources? You use some common formalism, a language, to describe your entities and relationships.
For knowledge graphs this format is RDF. @link:[RDF (Resource Description Framework)](https://en.wikipedia.org/wiki/RDF){ open=new } is
a data format where every piece of knowledge can be broken down into a structure (subject, predicate and object) called triple.

@@@ div { .half .center }

![ds](./assets/triple.png)

@@@

RDF-formatted data can be queried using a query language such as @link:[SPARQL](https://en.wikipedia.org/wiki/SPARQL){ open=new }. This
allows us to create applications that can process knowledge graphs, for example, to infer new data or get answers to
questions we may have for the data that is stored in the knowledge graph.

### JSON-LD

RDF is however only a part of what we need in order to encode a graph. We also need an implementation, a
@link:["concrete RDF syntax"](https://www.w3.org/TR/rdf11-concepts/#dfn-concrete-rdf-syntax){ open=new } that shows how to write down an
RDF-formatted graph in a format that can be shared e.g. between applications. One syntax that can be used is @link:[JSON-LD](https://json-ld.org/){ open=new }. It stands for JSON for Linking Data.

We start by looking at a simple @link:[JSON](https://en.wikipedia.org/wiki/JSON){ open=new } example:

```json
[
  	{
            "title":"Floating island",
            "author":"Unknown"
  	},
  	{
            "title":"Apple balloon",
            "author":"Grant Achatz"
  	},
  	{
            "title":"Opera",
            "author":"Cyriaque Gavillon"
  	}

  ]
```

After reading the above JSON we can ask ourselves what this data describes? If we don't recognise the names we may think these perhaps are titles of books or movies.
There is clearly a lack of context resulting in an ambiguity. JSON-LD allows to solve the ambiguity problem by enabling a semantic-preserving data encoding.
This is achieved by adding an **@context** object where every key is associated with an identifier.

If we extend the JSON example with the payload below, then both a machine and a human can look up the context to find out that the JSON refers to recipes.
<<<<<<< HEAD
I.e. @link:[Floating island](https://en.wikipedia.org/wiki/Floating_island_%28dessert%29){ open=new }, @link:[Apple balloon](https://www.businessinsider.com/edible-balloon-alinea-restaurant-chicago-three-michelin-stars-2016-5){ open=new }
and @link:[Opera](https://en.wikipedia.org/wiki/Opera_cake){ open=new }.
=======
I.e. [Floating island](https://en.wikipedia.org/wiki/Floating_island_%28dessert%29), [Apple balloon](https://www.businessinsider.com/edible-balloon-alinea-restaurant-chicago-three-michelin-stars-2016-5?r=US&IR=T)
and [Opera](https://en.wikipedia.org/wiki/Opera_cake).
>>>>>>> f69b1450

```json
  [
  	{
            "@context":"https://json-ld.org/contexts/recipe.jsonld",
            "title":"Floating island",
            "author":"Unknown"
  	},
  	{
            "@context":"https://json-ld.org/contexts/recipe.jsonld",
            "title":"Apple balloon",
            "author":"Grant Achatz"
  	},
  	{
            "@context":"https://json-ld.org/contexts/recipe.jsonld",
            "title":"Opera",
            "author":"Cyriaque Gavillon"
  	 }

  ] 
  
```

In the @link:[JSON-LD playground](https://json-ld.org/playground/){ open=new } you can try examples of JSON-LD.

### Using Schema.org as a common vocabulary
Having defined a grammar (RDF) and a concrete syntax (JSON-LD) to encode knowledge graphs, there is one more
thing to add in order to achieve interoperability with other knowledge graphs. We need a common
vocabulary that defines which properties an entity should have - an ontology.

One such ontology that is commonly used is the @link:[Schema.org](https://schema.org/){ open=new } vocabulary. You can look
up how different concepts are described by searching for them on the schema.org web page. For example,
a @link:[video game entity](https://schema.org/VideoGame){ open=new } is described by properties such as `cheatCode` or `gamePlatform`.

### Reasoning with OWL
If you wish to reason about knowledge that is stored in a knowledge graph it is useful to have a language that
can express properties and relations for the entities in the ontology (the dictionary) that your knowledge graph consists of.
@link:[OWL (Web Ontology Language)](https://www.w3.org/TR/owl2-primer/#What_is_OWL_2.3F){ open=new } is such a language.
It is built on top of RDF (which can be seen as the grammar for OWL) and it is different from JSON-LD, since JSON-LD
merely describes the syntax we use to encode our knowledge graph.

With OWL you can @link:[form axioms and expressions for the entities](https://www.w3.org/TR/owl2-primer/#Modeling_Knowledge:_Basic_Notions){ open=new }
in your ontology. For example, expressing that a woman is a subclass of a person:
```
SubClassOf( :Woman :Person )
```

### References and resources:
The sections below contain references and resources that can be used to learn more about knowledge graphs.

<<<<<<< HEAD
1. @link:[Introduction: What Is a Knowledge Graph?](https://doi.org/10.1007/978-3-030-37439-6_1){ open=new } in Knowledge Graphs: Methodology, Tools and Selected Use Cases  
=======
1. [Introduction: What Is a Knowledge Graph?](https://link.springer.com/chapter/10.1007%2F978-3-030-37439-6_1) in Knowledge Graphs: Methodology, Tools and Selected Use Cases  
>>>>>>> f69b1450
Author: Fensel, Dieter et al  
Published: Springer International Publishing, 2020  
DOI: 10.1007/978-3-030-37439-6_1

1. @link:[What are some knowledge graph inference algorithms?](https://www.youtube.com/watch?v=AUtk6NBqEFY){ open=new }  
Published: 23.04.2020, Youtube.com

<<<<<<< HEAD
1. @link:[What is the role of knowledge graphs in machine learning? - Challenges for explainable AI](https://youtu.be/VRe5yOjmuEY?t=3669){ open=new }  
=======
1. [What is the role of knowledge graphs in machine learning? - Challenges for explainable AI](https://www.youtube.com/watch?v=VRe5yOjmuEY&feature=youtu.be&t=3669)  
>>>>>>> f69b1450
Published: 20.05.2020, Youtube.com

1. @link:[Programming the Semantic Web](https://www.oreilly.com/library/view/programming-the-semantic/9780596802141/){ open=new }  
Author: Segaran, Toby et al   
Published: O’Reilly Media, Inc., 2009  
ISBN: 9780596153816

1. @link:[What is a knowledge graph?](https://www.youtube.com/watch?v=bvwjG-3qAmY){ open=new }  
Published: 23.04.2020, Youtube.com

1. [RDF 1.1 primer](https://www.w3.org/TR/rdf11-primer/)   
   Author: W3C Working Group  
   Editors: Schreiber, G., Raimond, Y  
   Published: 24.06.2014
   
1. @link:[JSON-LD 1.1](https://www.w3.org/TR/json-ld11/){ open=new }  
   Editors: Kellogg G., Champin P-A., Longley D.  
   Published: 16.07.2020
   
1. @link:[JSON LD - curated resources](https://json-ld.org/){ open=new }  
   This is probably one of the best resources to start with if you are interested in JSON-LD.

1. @link:[OWL 2 Web Ontology Language Document Overview (Second Edition)](https://www.w3.org/TR/owl2-overview/){ open=new }   
   Author: W3C Working Group  
   Published: 11.12.2012
 
1. @link:[Linked Data Patterns](https://patterns.dataincubator.org/book/){ open=new }  
   Authors: Leigh Dodds, Ian Davis  
   Published: 31.05.2012 
   
1. @link:[Validating RDF Data](https://book.validatingrdf.com/){ open=new }  
   Authors: Jose Emilio labra Gayo, Eric Prud’hommeaux, Iovka Boneva, Dimitris Kontokostas  
   Published: 2018 <|MERGE_RESOLUTION|>--- conflicted
+++ resolved
@@ -4,30 +4,29 @@
 
 ## What is a knowledge graph?
 
-A knowledge graph is a @link:[graph](https://en.wikipedia.org/wiki/Graph_%28abstract_data_type%29){ open=new } structure that links entities
-together. The links between the entities contain knowledge, based on how they connect to each other. For example,
-an apple can be connected to a tree (to show that it grows on trees) or in another case connected to a pie recipe
-(to show that it is part of a recipe). It is a formalized knowledge that enables programmatical reasoning
-about concepts in the world around us.
-
-<<<<<<< HEAD
-In @link:[this introduction to knowledge graphs](https://doi.org/10.1007/978-3-030-37439-6_1){ open=new } the authors conclude that there is
-=======
-In [this introduction to knowledge graphs](https://link.springer.com/chapter/10.1007%2F978-3-030-37439-6_1) the authors conclude that there is
->>>>>>> f69b1450
-no clear definition of what a knowledge graph is. The term itself was coined in 2012 by Google
-as they @link:[introduced their Knowledge Graph](https://googleblog.blogspot.com/2012/05/introducing-knowledge-graph-things-not.html){ open=new } as a mean of finding more relevant related search results by linking connected
-data on the web. As an idea, knowledge graphs are similar to @link:[semantic networks](https://en.wikipedia.org/wiki/Semantic_network){ open=new } which date back to the 60's and 70's.
-The difference mainly lies in the size of the network, with knowledge graphs being larger. Knowledge graphs are also often
-generated in a rather manual way (data ingestion, data cleaning) instead of being generated and governed by a set of strict logical rules.
-
-For a further introduction to knowledge graphs the @link:["What is a knowledge graph"](https://www.youtube.com/watch?v=bvwjG-3qAmY){ open=new } video from the @link:[CS520 Stanford course](https://web.stanford.edu/class/cs520/){ open=new } is a good resource.
+A knowledge graph is a @link:[graph](https://en.wikipedia.org/wiki/Graph_%28abstract_data_type%29){ open=new } 
+structure that links entities together. The links between the entities contain knowledge, based on how they connect to 
+each other. For example, an apple can be connected to a tree (to show that it grows on trees) or in another case 
+connected to a pie recipe (to show that it is part of a recipe). It is a formalized knowledge that enables 
+programmatical reasoning about concepts in the world around us.
+
+In @link:[this introduction to knowledge graphs](https://doi.org/10.1007/978-3-030-37439-6_1){ open=new } the authors 
+conclude that there is no clear definition of what a knowledge graph is. The term itself was coined in 2012 by Google
+as they @link:[introduced their Knowledge Graph](https://googleblog.blogspot.com/2012/05/introducing-knowledge-graph-things-not.html){ open=new } 
+as a mean of finding more relevant related search results by linking connected data on the web. As an idea, knowledge 
+graphs are similar to @link:[semantic networks](https://en.wikipedia.org/wiki/Semantic_network){ open=new } which date 
+back to the 60's and 70's. The difference mainly lies in the size of the network, with knowledge graphs being larger. 
+Knowledge graphs are also often generated in a rather manual way (data ingestion, data cleaning) instead of being 
+generated and governed by a set of strict logical rules.
+
+For a further introduction to knowledge graphs the @link:["What is a knowledge graph"](https://www.youtube.com/watch?v=bvwjG-3qAmY){ open=new } 
+video from the @link:[CS520 Stanford course](https://web.stanford.edu/class/cs520/){ open=new } is a good resource.
 
 ### The graph structure
 A knowledge graph consists of entities (nodes) that are connected to each other with relations (edges).
 
-The entity is an object with properties that describe it. For example, a person, a company, an event, a thing... These properties
-can be called the entity's "metadata".
+The entity is an object with properties that describe it. For example, a person, a company, an event, a thing... These 
+properties can be called the entity's "metadata".
 
 The relation describes how entities are connected. For example, being member of, visiting a place, belonging to a country...
 
@@ -37,19 +36,24 @@
 
 @@@
 
-It's worth noting that having this graph data structure makes it easy to add new data into an existing graph by connecting new entities and new relations.
+It's worth noting that having this graph data structure makes it easy to add new data into an existing graph by 
+connecting new entities and new relations.
 
 ### Describing knowledge in a graph
 
-After deciding what concept or idea that we wish to model in a knowledge graph, we need to collect the metadata that describes our entities.
-In order to make our data interoperable with other data and to allow us to import data from existing sources we should use a shared language when describing entities and relations.
+After deciding what concept or idea that we wish to model in a knowledge graph, we need to collect the metadata that 
+describes our entities. In order to make our data interoperable with other data and to allow us to import data from 
+existing sources we should use a shared language when describing entities and relations.
 This is achieved using an @link:[ontology](https://en.wikipedia.org/wiki/Ontology_%28information_science%29){ open=new }.
 
-The ontology is a kind of dictionary containing types that can be used to describe entities. The metadata is created by picking a type from the ontology
-that matches what you wish to describe and defining the properties of the chosen type. E.g. a person can be described by a @link:[Person](https://schema.org/Person){ open=new } type.
-The name of the person can be encoded in a @link:[givenName](https://schema.org/givenName){ open=new } property. This results in a set of data that can be processed both by humans and computers (as it is structured).
-
-For example, in the image below, you can see that the entity **Toy Story** with a property **Release date** that has the value **March 29th, 1995** and the **Director** property with the value John Lasseter.
+The ontology is a kind of dictionary containing types that can be used to describe entities. The metadata is created 
+by picking a type from the ontology that matches what you wish to describe and defining the properties of the chosen 
+type. E.g. a person can be described by a @link:[Person](https://schema.org/Person){ open=new } type.
+The name of the person can be encoded in a @link:[givenName](https://schema.org/givenName){ open=new } property. 
+This results in a set of data that can be processed both by humans and computers (as it is structured).
+
+For example, in the image below, you can see that the entity **Toy Story** with a property **Release date** that has 
+the value **March 29th, 1995** and the **Director** property with the value John Lasseter.
 
 @@@ div { .half .center }
 
@@ -59,15 +63,17 @@
 
 ### Inferring new data from existing relationships
 
-Since the entities are encoded using well-defined ontologies it allows us to draw conclusions based on the data we have and create new inferred data.
-This is done by giving the knowledge graph to an @link:[inference engine](https://en.wikipedia.org/wiki/Inference_engine){ open=new } that can apply a
-set of logical rules to the data to derive new information. For example, if we have a knowledge graph containing persons and their
-birth year we could create an inference engine with rules that determine whether a person is a child or a retired person.
+Since the entities are encoded using well-defined ontologies it allows us to draw conclusions based on the data we 
+have and create new inferred data.
+This is done by giving the knowledge graph to an @link:[inference engine](https://en.wikipedia.org/wiki/Inference_engine){ open=new } 
+that can apply a set of logical rules to the data to derive new information. For example, if we have a knowledge graph 
+containing persons and their birth year we could create an inference engine with rules that determine whether a person 
+is a child or a retired person.
  
-In the second example below, we have **Toy Story**, it has characters (using the relation called **Character**) and we have asserted the cast of characters.
-Having defined this, we can now define a rule that instructs the inference engine to create
-new relations **Voice Cast** whenever we find the **Cast** of a **Character**. This enables us to query the graph
-and directly get **Toy Story**'s voices cast without having to navigate through its **Cast** first.
+In the second example below, we have **Toy Story**, it has characters (using the relation called **Character**) and we 
+have asserted the cast of characters. Having defined this, we can now define a rule that instructs the inference engine 
+to create new relations **Voice Cast** whenever we find the **Cast** of a **Character**. This enables us to query the 
+graph and directly get **Toy Story**'s voices cast without having to navigate through its **Cast** first.
 
 @@@ div { .half .center }
 
@@ -75,23 +81,19 @@
 
 @@@
 
-<<<<<<< HEAD
-In reality inferring knowledge is a complex topic. @link:[This video lecture](https://www.youtube.com/watch?v=AUtk6NBqEFY){ open=new } shows some
-real-world examples of algorithms and rules for inference engines. E.g. @link:[reasoning about a persons creditworthiness based on what
-their home address is](https://youtu.be/AUtk6NBqEFY?t=3867){ open=new } or @link:[trying to spot fake papers that have been submitted to a journal](https://youtu.be/AUtk6NBqEFY?t=1690){ open=new }.
-=======
-In reality inferring knowledge is a complex topic. [This video lecture](https://www.youtube.com/watch?v=AUtk6NBqEFY) shows some
-real-world examples of algorithms and rules for inference engines. E.g. [reasoning about a persons creditworthiness based on what
-their home address is](https://www.youtube.com/watch?v=AUtk6NBqEFY&feature=youtu.be&t=3867) or [trying to spot fake papers that have been submitted to a journal](https://www.youtube.com/watch?v=AUtk6NBqEFY&feature=youtu.be&t=1690).
->>>>>>> f69b1450
+In reality inferring knowledge is a complex topic. 
+@link:[This video lecture](https://www.youtube.com/watch?v=AUtk6NBqEFY){ open=new } shows some real-world examples of 
+algorithms and rules for inference engines. E.g. 
+@link:[reasoning about a persons creditworthiness based on what their home address is](https://youtu.be/AUtk6NBqEFY?t=3867){ open=new } 
+or @link:[trying to spot fake papers that have been submitted to a journal](https://youtu.be/AUtk6NBqEFY?t=1690){ open=new }.
 
 ### Growing a knowledge graph
 
 A graph is a flexible data structure, and an ontology can evolve as new data comes in. As a result, data can 
 continually be added to help serve new use cases.
 
- The illustration below shows how the initial graph representing **Toy Story** can be augmented to capture many other related
-domains such as:
+The illustration below shows how the initial graph representing **Toy Story** can be augmented to capture many other 
+related domains such as:
 
  - Toy Story's similar movies (e.g. Cars)
  - Cities and associations related to motion picture production (e.g. Motion Picture Association of America)
@@ -109,7 +111,8 @@
 How do you encode knowledge graphs in a way that is interoperable with other applications and can be integrated with
 other data sources? You use some common formalism, a language, to describe your entities and relationships.
 For knowledge graphs this format is RDF. @link:[RDF (Resource Description Framework)](https://en.wikipedia.org/wiki/RDF){ open=new } is
-a data format where every piece of knowledge can be broken down into a structure (subject, predicate and object) called triple.
+a data format where every piece of knowledge can be broken down into a structure (subject, predicate and object) called 
+triple.
 
 @@@ div { .half .center }
 
@@ -117,15 +120,16 @@
 
 @@@
 
-RDF-formatted data can be queried using a query language such as @link:[SPARQL](https://en.wikipedia.org/wiki/SPARQL){ open=new }. This
-allows us to create applications that can process knowledge graphs, for example, to infer new data or get answers to
+RDF-formatted data can be queried using a query language such as @link:[SPARQL](https://en.wikipedia.org/wiki/SPARQL){ open=new }. 
+This allows us to create applications that can process knowledge graphs, for example, to infer new data or get answers to
 questions we may have for the data that is stored in the knowledge graph.
 
 ### JSON-LD
 
 RDF is however only a part of what we need in order to encode a graph. We also need an implementation, a
-@link:["concrete RDF syntax"](https://www.w3.org/TR/rdf11-concepts/#dfn-concrete-rdf-syntax){ open=new } that shows how to write down an
-RDF-formatted graph in a format that can be shared e.g. between applications. One syntax that can be used is @link:[JSON-LD](https://json-ld.org/){ open=new }. It stands for JSON for Linking Data.
+@link:["concrete RDF syntax"](https://www.w3.org/TR/rdf11-concepts/#dfn-concrete-rdf-syntax){ open=new } that shows how 
+to write down an RDF-formatted graph in a format that can be shared e.g. between applications. One syntax that can be 
+used is @link:[JSON-LD](https://json-ld.org/){ open=new }. It stands for JSON for Linking Data.
 
 We start by looking at a simple @link:[JSON](https://en.wikipedia.org/wiki/JSON){ open=new } example:
 
@@ -147,18 +151,16 @@
   ]
 ```
 
-After reading the above JSON we can ask ourselves what this data describes? If we don't recognise the names we may think these perhaps are titles of books or movies.
-There is clearly a lack of context resulting in an ambiguity. JSON-LD allows to solve the ambiguity problem by enabling a semantic-preserving data encoding.
+After reading the above JSON we can ask ourselves what this data describes? If we don't recognise the names we may 
+think these perhaps are titles of books or movies. There is clearly a lack of context resulting in an ambiguity. 
+JSON-LD allows to solve the ambiguity problem by enabling a semantic-preserving data encoding.
 This is achieved by adding an **@context** object where every key is associated with an identifier.
 
-If we extend the JSON example with the payload below, then both a machine and a human can look up the context to find out that the JSON refers to recipes.
-<<<<<<< HEAD
-I.e. @link:[Floating island](https://en.wikipedia.org/wiki/Floating_island_%28dessert%29){ open=new }, @link:[Apple balloon](https://www.businessinsider.com/edible-balloon-alinea-restaurant-chicago-three-michelin-stars-2016-5){ open=new }
+If we extend the JSON example with the payload below, then both a machine and a human can look up the context to find 
+out that the JSON refers to recipes.
+I.e. @link:[Floating island](https://en.wikipedia.org/wiki/Floating_island_%28dessert%29){ open=new }, 
+@link:[Apple balloon](https://www.businessinsider.com/edible-balloon-alinea-restaurant-chicago-three-michelin-stars-2016-5){ open=new }
 and @link:[Opera](https://en.wikipedia.org/wiki/Opera_cake){ open=new }.
-=======
-I.e. [Floating island](https://en.wikipedia.org/wiki/Floating_island_%28dessert%29), [Apple balloon](https://www.businessinsider.com/edible-balloon-alinea-restaurant-chicago-three-michelin-stars-2016-5?r=US&IR=T)
-and [Opera](https://en.wikipedia.org/wiki/Opera_cake).
->>>>>>> f69b1450
 
 ```json
   [
@@ -189,9 +191,10 @@
 thing to add in order to achieve interoperability with other knowledge graphs. We need a common
 vocabulary that defines which properties an entity should have - an ontology.
 
-One such ontology that is commonly used is the @link:[Schema.org](https://schema.org/){ open=new } vocabulary. You can look
-up how different concepts are described by searching for them on the schema.org web page. For example,
-a @link:[video game entity](https://schema.org/VideoGame){ open=new } is described by properties such as `cheatCode` or `gamePlatform`.
+One such ontology that is commonly used is the @link:[Schema.org](https://schema.org/){ open=new } vocabulary. You can 
+look up how different concepts are described by searching for them on the schema.org web page. For example,
+a @link:[video game entity](https://schema.org/VideoGame){ open=new } is described by properties such as `cheatCode` or 
+`gamePlatform`.
 
 ### Reasoning with OWL
 If you wish to reason about knowledge that is stored in a knowledge graph it is useful to have a language that
@@ -209,53 +212,46 @@
 ### References and resources:
 The sections below contain references and resources that can be used to learn more about knowledge graphs.
 
-<<<<<<< HEAD
-1. @link:[Introduction: What Is a Knowledge Graph?](https://doi.org/10.1007/978-3-030-37439-6_1){ open=new } in Knowledge Graphs: Methodology, Tools and Selected Use Cases  
-=======
-1. [Introduction: What Is a Knowledge Graph?](https://link.springer.com/chapter/10.1007%2F978-3-030-37439-6_1) in Knowledge Graphs: Methodology, Tools and Selected Use Cases  
->>>>>>> f69b1450
-Author: Fensel, Dieter et al  
-Published: Springer International Publishing, 2020  
-DOI: 10.1007/978-3-030-37439-6_1
-
-1. @link:[What are some knowledge graph inference algorithms?](https://www.youtube.com/watch?v=AUtk6NBqEFY){ open=new }  
-Published: 23.04.2020, Youtube.com
-
-<<<<<<< HEAD
-1. @link:[What is the role of knowledge graphs in machine learning? - Challenges for explainable AI](https://youtu.be/VRe5yOjmuEY?t=3669){ open=new }  
-=======
-1. [What is the role of knowledge graphs in machine learning? - Challenges for explainable AI](https://www.youtube.com/watch?v=VRe5yOjmuEY&feature=youtu.be&t=3669)  
->>>>>>> f69b1450
-Published: 20.05.2020, Youtube.com
-
-1. @link:[Programming the Semantic Web](https://www.oreilly.com/library/view/programming-the-semantic/9780596802141/){ open=new }  
-Author: Segaran, Toby et al   
-Published: O’Reilly Media, Inc., 2009  
-ISBN: 9780596153816
-
-1. @link:[What is a knowledge graph?](https://www.youtube.com/watch?v=bvwjG-3qAmY){ open=new }  
-Published: 23.04.2020, Youtube.com
-
-1. [RDF 1.1 primer](https://www.w3.org/TR/rdf11-primer/)   
+1. @link:[Introduction: What Is a Knowledge Graph?](https://doi.org/10.1007/978-3-030-37439-6_1){ open=new } 
+   in Knowledge Graphs: Methodology, Tools and Selected Use Cases  
+   Author: Fensel, Dieter et al  
+   Published: Springer International Publishing, 2020  
+   DOI: 10.1007/978-3-030-37439-6_1
+
+2. @link:[What are some knowledge graph inference algorithms?](https://www.youtube.com/watch?v=AUtk6NBqEFY){ open=new }  
+   Published: 23.04.2020, Youtube.com
+
+3. @link:[What is the role of knowledge graphs in machine learning? - Challenges for explainable AI](https://youtu.be/VRe5yOjmuEY?t=3669){ open=new }  
+   Published: 20.05.2020, Youtube.com
+
+4. @link:[Programming the Semantic Web](https://www.oreilly.com/library/view/programming-the-semantic/9780596802141/){ open=new }  
+   Author: Segaran, Toby et al   
+   Published: O’Reilly Media, Inc., 2009  
+   ISBN: 9780596153816
+
+5. @link:[What is a knowledge graph?](https://www.youtube.com/watch?v=bvwjG-3qAmY){ open=new }  
+   Published: 23.04.2020, Youtube.com
+
+6. [RDF 1.1 primer](https://www.w3.org/TR/rdf11-primer/)   
    Author: W3C Working Group  
    Editors: Schreiber, G., Raimond, Y  
    Published: 24.06.2014
    
-1. @link:[JSON-LD 1.1](https://www.w3.org/TR/json-ld11/){ open=new }  
+7. @link:[JSON-LD 1.1](https://www.w3.org/TR/json-ld11/){ open=new }  
    Editors: Kellogg G., Champin P-A., Longley D.  
    Published: 16.07.2020
    
-1. @link:[JSON LD - curated resources](https://json-ld.org/){ open=new }  
+8. @link:[JSON LD - curated resources](https://json-ld.org/){ open=new }  
    This is probably one of the best resources to start with if you are interested in JSON-LD.
 
-1. @link:[OWL 2 Web Ontology Language Document Overview (Second Edition)](https://www.w3.org/TR/owl2-overview/){ open=new }   
+9. @link:[OWL 2 Web Ontology Language Document Overview (Second Edition)](https://www.w3.org/TR/owl2-overview/){ open=new }   
    Author: W3C Working Group  
    Published: 11.12.2012
  
-1. @link:[Linked Data Patterns](https://patterns.dataincubator.org/book/){ open=new }  
-   Authors: Leigh Dodds, Ian Davis  
-   Published: 31.05.2012 
+10. @link:[Linked Data Patterns](https://patterns.dataincubator.org/book/){ open=new }  
+    Authors: Leigh Dodds, Ian Davis  
+    Published: 31.05.2012 
    
-1. @link:[Validating RDF Data](https://book.validatingrdf.com/){ open=new }  
-   Authors: Jose Emilio labra Gayo, Eric Prud’hommeaux, Iovka Boneva, Dimitris Kontokostas  
-   Published: 2018 +11. @link:[Validating RDF Data](https://book.validatingrdf.com/){ open=new }  
+    Authors: Jose Emilio labra Gayo, Eric Prud’hommeaux, Iovka Boneva, Dimitris Kontokostas  
+    Published: 2018 