# FAQ

## General FAQ

### What is Blue Brain Nexus?

Blue Brain Nexus is an ecosystem that allows you to organize and better leverage your data through the use of a Knowledge Graph. You can find out more information on our @link:[product home page](https://bluebrainnexus.io/){ open=new }. 

### Is Blue Brain Nexus free to use?

Yes, Nexus is a free, Open Source platform released under @link:[Apache Licence 2.0](https://opensource.org/licenses/Apache-2.0){ open=new }

### How do I run Blue Brain Nexus?

There are many ways to run Nexus. Our public Sandbox is running @link:[here](https://sandbox.bluebrainnexus.io/web/){ open=new } and you can use it to test Nexus on small, non-sensitive data. Our @ref:[tutorial](getting-started/try-nexus.md) can help you to run Nexus step by step.

Meanwhile if you want to run it locally you might need to install @ref:[Docker](getting-started/running-nexus.md#docker) or @ref:[Minikube](getting-started/running-nexus.md#run-nexus-locally-with-minikube). You can also deploy Nexus @ref:[“on premise”](getting-started/running-nexus.md#on-premise-cloud-deployment), as a single instance or as a cluster. Blue Brain Nexus has also been deployed and tested on AWS using @link:[Kubernetes](https://kubernetes.io/){ open=new }.

### How can I try Blue Brain Nexus without installing it? 

The @link:[Sandbox](https://sandbox.bluebrainnexus.io/web/){ open=new } provides a public instance that can serve as a testbed. Be aware that the content of the Sandbox is regularly purged.

### What is the difference with a relational database like PostgreSQL?

Although Blue Brain Nexus can be used as a regular database, it's flexibility and feature set are well beyond that. Just to mention some of the Nexus features:

- Allows the user to define different constraints to different set of data at runtime
- Provides automatic indexing into several indexers (currently ElasticSearch and Sparql), dealing with reindexing strategies, retries and progress
- Provides authentication
- Comes with a flexible and granular authorization mechanism
- Guarantees resources immutability, keeping track of a history of changes.

### Is there a limit on the number of resources Blue Brain Nexus can store?

Blue Brain Nexus leverages scalable open source technologies, therefore limitations and performance depends heavily on the deployment setup where Nexus is running.

To get an idea about the ingestion capabilities, we have run @ref:[Benchmarks](delta/benchmarks.md) where we were able to ingest over 3.5 billion triples representing 120 million resources.

### What is a Knowledge Graph?

A Knowledge Graph is a modern approach to enabling the interlinked representations of entities (real-world objects, activities or concepts). In order to find more information about Knowledge Graphs, please visit the section @ref:["Understanding the Knowledge Graph"](getting-started/understanding-knowledge-graphs.md)

Blue Brain Nexus employs a Knowledge Graph to enable validation, search, analysis and integration of data.

### How do I report a bug? Which support Blue Brain Nexus team provide?

There are several channels provided to address different issues:

<<<<<<< HEAD
- **Bug report**: If you have found a bug while using the Nexus ecosystem, please create an issue @link:[here](https://github.com/BlueBrain/nexus/issues/new?labels=bug){ open=new }.
- **Questions**: if you need support, we will be reachable through the @link:[Nexus Gitter channel](https://gitter.im/BlueBrain/nexus){ open=new }
- **Documentation**: Technical documentation and 'Quick Start' to Nexus related concepts can be found @link:[here](https://bluebrain.github.io/nexus/docs){ open=new }
- **Feature request**: If there is a feature you would like to see in Blue Brain Nexus, please first consult the @link:[list of open feature requests](https://github.com/BlueBrain/nexus/issues?q=is%3Aopen+is%3Aissue+label%3Afeature){ open=new }. In case there isn't already one, please @link:[open a feature request](https://github.com/BlueBrain/nexus/issues/new?labels=feature){ open=new } describing your feature with as much detail as possible.
=======
- **Bug report**: If you have found a bug while using the Nexus ecosystem, please create an issue [here](https://github.com/login?return_to=https%3A%2F%2Fgithub.com%2FBlueBrain%2Fnexus%2Fissues%2Fnew%3Flabels%3Dbug).
- **Questions**: if you need support, we will be reachable through the [Nexus Gitter channel](https://gitter.im/BlueBrain/nexus)
- **Documentation**: Technical documentation and 'Quick Start' to Nexus related concepts can be found [here](https://bluebrainnexus.io/docs/)
- **Feature request**: If there is a feature you would like to see in Blue Brain Nexus, please first consult the [list of open feature requests](https://github.com/BlueBrain/nexus/issues?q=is%3Aopen+is%3Aissue+label%3Afeature). In case there isn't already one, please [open a feature request](https://github.com/login?return_to=https%3A%2F%2Fgithub.com%2FBlueBrain%2Fnexus%2Fissues%2Fnew%3Flabels%3Dfeature) describing your feature with as much detail as possible.
>>>>>>> f69b1450

## Technical FAQ  

### What are the clients I can use with Blue Brain Nexus? What are the requirements to run Blue Brain Nexus locally?

On macOS and Windows, Docker effectively runs containers inside a VM created by the system hypervisor. Nexus requires at least 2 CPUs and 8 GB of memory in total. You can increase the limits in Docker settings in the menu _Preferences > Advanced_. More details are in the dedicated @ref:[page](getting-started/running-nexus.md).

### What is JSON-LD?

JSON-LD is a JavaScript Object Notation for Linked Data. A JSON-LD payload is then converted to an RDF Graph for validation purposes and for ingestion in the Knowledge Graph. In order to find more information about JSON-LD, please visit this page, please visit the section @ref:[this page](getting-started/understanding-knowledge-graphs.md#json-ld)

### How can I represent lists on JSON-LD?

Using JSON-LD, arrays are interpreted as Sets by default. If you want an array to be interpreted as a list, you will have to add the proper context for it. For example, if the field containing the array is called `myfield`, then the context to be added would be:

```json
{
  "@context": {
    "myfield": {
      "@container": "@list"
    }
  }
}
```

You can find more information about Sets and Lists in JSON-LD on the @link:[Json-LD 1.0 specification](https://www.w3.org/TR/json-ld/#sets-and-lists){ open=new }

### What is RDF?

The Resource Description Framework (RDF) is a graph-based data model used for representing information in the Web. The basic structure of any expression in RDF is in triples, an extremely easy segmentation of any kind of knowledge in subject-predicate-object. It is a family of W3C specifications, and was originally designed as a metadata model. In order to find more information about RDF and JSON-LD, please visit this page, please visit the section @ref:[this page](getting-started/understanding-knowledge-graphs.md#rdf)

### What is Elasticsearch?

@link:[Elasticsearch](https://www.elastic.co/elastic-stack){ open=new } is a document oriented search engine with an HTTP endpoint and schema-free JSON document. It is able to aggregate data based on specific queries enabling the exploration of trends and patterns.

### What is a SHACL schema?

@link:[SHACL](https://www.w3.org/TR/shacl/){ open=new } (Shapes Constraint Language) is a language for validating RDF graphs against a set of conditions. These conditions are provided as shapes and other constructs expressed in the form of an RDF graph. SHACL is used in Blue Brain Nexus to constrain and control the payload that can be pushed into Nexus. You can use the [SHACL Playground](https://shacl.org/playground/) to test your schemas.

### Do I need to define SHACL schemas to bring data in?

No. @link:[SHACL](https://www.w3.org/TR/shacl/){ open=new } schemas provide an extra layer of quality control for the data that is ingested into Nexus. However, we acknowledge the complexity of defining schemas. That's why clients can decide whether to use schemas to constrain their data or not, depending on their use case and their available resources.

### Where can I find SHACL shapes I can reuse (point to resources, like schema.org)?

@link:[Datashapes.org](http://datashapes.org/){ open=new } provides an automated conversion of @link:[schema.org](https://schema.org/){ open=new } as SHACL entities. A neuroscience community effort and INCF Special Interest Group - @link:[Neuroshapes](https://github.com/INCF/neuroshapes){ open=new }, provides open schemas for neuroscience data based on common use cases.

### Why are RDF and JSON-LD important for Blue Brain Nexus?

<<<<<<< HEAD
RDF is the data model used to ingest data into the Knowledge Graph and it is also used for SHACL schema data validation. JSON-LD is an RDF concrete syntax, and it is the main format we use for messages exchange. The choice of JSON-LD is due to the fact that is plain JSON but with some special @link:[keywords](https://json-ld.org/spec/latest/json-ld/#syntax-tokens-and-keywords){ open=new } and JSON is a broadly adopted API exchange format.
=======
RDF is the data model used to ingest data into the Knowledge Graph and it is also used for SHACL schema data validation. JSON-LD is an RDF concrete syntax, and it is the main format we use for messages exchange. The choice of JSON-LD is due to the fact that is plain JSON but with some special [keywords](https://www.w3.org/TR/json-ld11/#syntax-tokens-and-keywords) and JSON is a broadly adopted API exchange format.
>>>>>>> f69b1450

### Can I connect any SPARQL client to Nexus’ SPARQL endpoint?

Yes. As long as the client supports the ability to provide a `Authentication` HTTP Header (for authentication purposes) on the HTTP request, any SPARQL client should work.

### How can I create an organization as an anonymous user in the docker-compose file? What needs to be done to switch to "authenticated" mode?

By default, the permissions used - for an authenticated user - when running Nexus Delta are the ones defined on the JVM property @link:[app.permissions.minimum](https://github.com/BlueBrain/nexus/blob/master/delta/src/main/resources/app.conf#L213){ open=new }.
In order to change that behaviour, please create some ACLs for the path `/`. For more details about ACLs creation, visit the @ref:[ACLs page](delta/api/current/iam-acls-api.md#create-acls).

### Can I use Blue Brain Nexus from Jupyter Notebooks?

<<<<<<< HEAD
Blue Brain Nexus can be used from Jupyter Notebooks using @link:[Nexus Forge](https://github.com/blueBrain/nexus-forge){ open=new } or @link:[Nexus Python SDK](https://github.com/BlueBrain/nexus-python-sdk/){ open=new }. Alternatively, you can also use any Python HTTP client and use Nexus REST API directly from the Jupyter Notebook.
Please consider looking at our @ref:[tutorial](getting-started/try-nexus.md) to learn how to user Nexus Forge on the Sandbox.
Other examples are provided in the folder @link:[Notebooks](https://github.com/BlueBrain/nexus-python-sdk/tree/master/notebooks){ open=new } or in the @link:[page](https://github.com/BlueBrain/nexus/blob/master/src/main/paradox/docs/tutorial/notebooks/Recommendation%20System%20via%20Nexus.ipynb){ open=new } dedicated to create a recommendation engine using Blue Brain Nexus.
=======
Blue Brain Nexus can be used from Jupyter Notebooks using [Nexus Forge](https://github.com/blueBrain/nexus-forge) or [Nexus Python SDK](https://github.com/BlueBrain/nexus-python-sdk/). Alternatively, you can also use any Python HTTP client and use Nexus REST API directly from the Jupyter Notebook.
Please consider looking at our @ref:[tutorial](getting-started/try-nexus.md) to learn how to user Nexus Forge on the Sandbox.
>>>>>>> f69b1450
<|MERGE_RESOLUTION|>--- conflicted
+++ resolved
@@ -4,7 +4,8 @@
 
 ### What is Blue Brain Nexus?
 
-Blue Brain Nexus is an ecosystem that allows you to organize and better leverage your data through the use of a Knowledge Graph. You can find out more information on our @link:[product home page](https://bluebrainnexus.io/){ open=new }. 
+Blue Brain Nexus is an ecosystem that allows you to organize and better leverage your data through the use of a 
+Knowledge Graph. You can find out more information on our @link:[product home page](https://bluebrainnexus.io/){ open=new }. 
 
 ### Is Blue Brain Nexus free to use?
 
@@ -12,33 +13,45 @@
 
 ### How do I run Blue Brain Nexus?
 
-There are many ways to run Nexus. Our public Sandbox is running @link:[here](https://sandbox.bluebrainnexus.io/web/){ open=new } and you can use it to test Nexus on small, non-sensitive data. Our @ref:[tutorial](getting-started/try-nexus.md) can help you to run Nexus step by step.
+There are many ways to run Nexus. Our public Sandbox is running @link:[here](https://sandbox.bluebrainnexus.io/web/){ open=new } 
+and you can use it to test Nexus on small, non-sensitive data. Our @ref:[tutorial](getting-started/try-nexus.md) can 
+help you to run Nexus step by step.
 
-Meanwhile if you want to run it locally you might need to install @ref:[Docker](getting-started/running-nexus.md#docker) or @ref:[Minikube](getting-started/running-nexus.md#run-nexus-locally-with-minikube). You can also deploy Nexus @ref:[“on premise”](getting-started/running-nexus.md#on-premise-cloud-deployment), as a single instance or as a cluster. Blue Brain Nexus has also been deployed and tested on AWS using @link:[Kubernetes](https://kubernetes.io/){ open=new }.
+Meanwhile if you want to run it locally you might need to install @ref:[Docker](getting-started/running-nexus.md#docker) 
+or @ref:[Minikube](getting-started/running-nexus.md#run-nexus-locally-with-minikube). You can also deploy Nexus 
+@ref:[“on premise”](getting-started/running-nexus.md#on-premise-cloud-deployment), as a single instance or as a cluster. 
+Blue Brain Nexus has also been deployed and tested on AWS using @link:[Kubernetes](https://kubernetes.io/){ open=new }.
 
 ### How can I try Blue Brain Nexus without installing it? 
 
-The @link:[Sandbox](https://sandbox.bluebrainnexus.io/web/){ open=new } provides a public instance that can serve as a testbed. Be aware that the content of the Sandbox is regularly purged.
+The @link:[Sandbox](https://sandbox.bluebrainnexus.io/web/){ open=new } provides a public instance that can serve as a 
+testbed. Be aware that the content of the Sandbox is regularly purged.
 
 ### What is the difference with a relational database like PostgreSQL?
 
-Although Blue Brain Nexus can be used as a regular database, it's flexibility and feature set are well beyond that. Just to mention some of the Nexus features:
+Although Blue Brain Nexus can be used as a regular database, it's flexibility and feature set are well beyond that. 
+Just to mention some of the Nexus features:
 
 - Allows the user to define different constraints to different set of data at runtime
-- Provides automatic indexing into several indexers (currently ElasticSearch and Sparql), dealing with reindexing strategies, retries and progress
+- Provides automatic indexing into several indexers (currently ElasticSearch and Sparql), dealing with reindexing 
+strategies, retries and progress
 - Provides authentication
 - Comes with a flexible and granular authorization mechanism
 - Guarantees resources immutability, keeping track of a history of changes.
 
 ### Is there a limit on the number of resources Blue Brain Nexus can store?
 
-Blue Brain Nexus leverages scalable open source technologies, therefore limitations and performance depends heavily on the deployment setup where Nexus is running.
+Blue Brain Nexus leverages scalable open source technologies, therefore limitations and performance depends heavily on 
+the deployment setup where Nexus is running.
 
-To get an idea about the ingestion capabilities, we have run @ref:[Benchmarks](delta/benchmarks.md) where we were able to ingest over 3.5 billion triples representing 120 million resources.
+To get an idea about the ingestion capabilities, we have run @ref:[Benchmarks](delta/benchmarks.md) where we were able 
+to ingest over 3.5 billion triples representing 120 million resources.
 
 ### What is a Knowledge Graph?
 
-A Knowledge Graph is a modern approach to enabling the interlinked representations of entities (real-world objects, activities or concepts). In order to find more information about Knowledge Graphs, please visit the section @ref:["Understanding the Knowledge Graph"](getting-started/understanding-knowledge-graphs.md)
+A Knowledge Graph is a modern approach to enabling the interlinked representations of entities (real-world objects, 
+activities or concepts). In order to find more information about Knowledge Graphs, please visit the section 
+@ref:["Understanding the Knowledge Graph"](getting-started/understanding-knowledge-graphs.md)
 
 Blue Brain Nexus employs a Knowledge Graph to enable validation, search, analysis and integration of data.
 
@@ -46,31 +59,36 @@
 
 There are several channels provided to address different issues:
 
-<<<<<<< HEAD
-- **Bug report**: If you have found a bug while using the Nexus ecosystem, please create an issue @link:[here](https://github.com/BlueBrain/nexus/issues/new?labels=bug){ open=new }.
+- **Bug report**: If you have found a bug while using the Nexus ecosystem, please create an issue 
+  @link:[here](https://github.com/BlueBrain/nexus/issues/new?labels=bug){ open=new }.
 - **Questions**: if you need support, we will be reachable through the @link:[Nexus Gitter channel](https://gitter.im/BlueBrain/nexus){ open=new }
-- **Documentation**: Technical documentation and 'Quick Start' to Nexus related concepts can be found @link:[here](https://bluebrain.github.io/nexus/docs){ open=new }
-- **Feature request**: If there is a feature you would like to see in Blue Brain Nexus, please first consult the @link:[list of open feature requests](https://github.com/BlueBrain/nexus/issues?q=is%3Aopen+is%3Aissue+label%3Afeature){ open=new }. In case there isn't already one, please @link:[open a feature request](https://github.com/BlueBrain/nexus/issues/new?labels=feature){ open=new } describing your feature with as much detail as possible.
-=======
-- **Bug report**: If you have found a bug while using the Nexus ecosystem, please create an issue [here](https://github.com/login?return_to=https%3A%2F%2Fgithub.com%2FBlueBrain%2Fnexus%2Fissues%2Fnew%3Flabels%3Dbug).
-- **Questions**: if you need support, we will be reachable through the [Nexus Gitter channel](https://gitter.im/BlueBrain/nexus)
-- **Documentation**: Technical documentation and 'Quick Start' to Nexus related concepts can be found [here](https://bluebrainnexus.io/docs/)
-- **Feature request**: If there is a feature you would like to see in Blue Brain Nexus, please first consult the [list of open feature requests](https://github.com/BlueBrain/nexus/issues?q=is%3Aopen+is%3Aissue+label%3Afeature). In case there isn't already one, please [open a feature request](https://github.com/login?return_to=https%3A%2F%2Fgithub.com%2FBlueBrain%2Fnexus%2Fissues%2Fnew%3Flabels%3Dfeature) describing your feature with as much detail as possible.
->>>>>>> f69b1450
+- **Documentation**: Technical documentation and 'Quick Start' to Nexus related concepts can be found 
+  @link:[here](https://bluebrainnexus.io/docs/){ open=new }
+- **Feature request**: If there is a feature you would like to see in Blue Brain Nexus, please first consult the 
+  @link:[list of open feature requests](https://github.com/BlueBrain/nexus/issues?q=is%3Aopen+is%3Aissue+label%3Afeature){ open=new }. 
+  In case there isn't already one, please 
+  @link:[open a feature request](https://github.com/BlueBrain/nexus/issues/new?labels=feature){ open=new } describing 
+  your feature with as much detail as possible.
 
 ## Technical FAQ  
 
 ### What are the clients I can use with Blue Brain Nexus? What are the requirements to run Blue Brain Nexus locally?
 
-On macOS and Windows, Docker effectively runs containers inside a VM created by the system hypervisor. Nexus requires at least 2 CPUs and 8 GB of memory in total. You can increase the limits in Docker settings in the menu _Preferences > Advanced_. More details are in the dedicated @ref:[page](getting-started/running-nexus.md).
+On macOS and Windows, Docker effectively runs containers inside a VM created by the system hypervisor. Nexus requires 
+at least 2 CPUs and 8 GB of memory in total. You can increase the limits in Docker settings in the menu 
+_Preferences > Advanced_. More details are in the dedicated @ref:[page](getting-started/running-nexus.md).
 
 ### What is JSON-LD?
 
-JSON-LD is a JavaScript Object Notation for Linked Data. A JSON-LD payload is then converted to an RDF Graph for validation purposes and for ingestion in the Knowledge Graph. In order to find more information about JSON-LD, please visit this page, please visit the section @ref:[this page](getting-started/understanding-knowledge-graphs.md#json-ld)
+JSON-LD is a JavaScript Object Notation for Linked Data. A JSON-LD payload is then converted to an RDF Graph for 
+validation purposes and for ingestion in the Knowledge Graph. In order to find more information about JSON-LD, please 
+visit this page, please visit the section @ref:[this page](getting-started/understanding-knowledge-graphs.md#json-ld)
 
 ### How can I represent lists on JSON-LD?
 
-Using JSON-LD, arrays are interpreted as Sets by default. If you want an array to be interpreted as a list, you will have to add the proper context for it. For example, if the field containing the array is called `myfield`, then the context to be added would be:
+Using JSON-LD, arrays are interpreted as Sets by default. If you want an array to be interpreted as a list, you will 
+have to add the proper context for it. For example, if the field containing the array is called `myfield`, then the 
+context to be added would be:
 
 ```json
 {
@@ -82,52 +100,71 @@
 }
 ```
 
-You can find more information about Sets and Lists in JSON-LD on the @link:[Json-LD 1.0 specification](https://www.w3.org/TR/json-ld/#sets-and-lists){ open=new }
+You can find more information about Sets and Lists in JSON-LD on the 
+@link:[Json-LD 1.0 specification](https://www.w3.org/TR/json-ld/#sets-and-lists){ open=new }
 
 ### What is RDF?
 
-The Resource Description Framework (RDF) is a graph-based data model used for representing information in the Web. The basic structure of any expression in RDF is in triples, an extremely easy segmentation of any kind of knowledge in subject-predicate-object. It is a family of W3C specifications, and was originally designed as a metadata model. In order to find more information about RDF and JSON-LD, please visit this page, please visit the section @ref:[this page](getting-started/understanding-knowledge-graphs.md#rdf)
+The Resource Description Framework (RDF) is a graph-based data model used for representing information in the Web. 
+The basic structure of any expression in RDF is in triples, an extremely easy segmentation of any kind of knowledge 
+in subject-predicate-object. It is a family of W3C specifications, and was originally designed as a metadata model. 
+In order to find more information about RDF and JSON-LD, please visit this page, please visit the section 
+@ref:[this page](getting-started/understanding-knowledge-graphs.md#rdf)
 
 ### What is Elasticsearch?
 
-@link:[Elasticsearch](https://www.elastic.co/elastic-stack){ open=new } is a document oriented search engine with an HTTP endpoint and schema-free JSON document. It is able to aggregate data based on specific queries enabling the exploration of trends and patterns.
+@link:[Elasticsearch](https://www.elastic.co/elastic-stack){ open=new } is a document oriented search engine with an 
+HTTP endpoint and schema-free JSON document. It is able to aggregate data based on specific queries enabling the 
+exploration of trends and patterns.
 
 ### What is a SHACL schema?
 
-@link:[SHACL](https://www.w3.org/TR/shacl/){ open=new } (Shapes Constraint Language) is a language for validating RDF graphs against a set of conditions. These conditions are provided as shapes and other constructs expressed in the form of an RDF graph. SHACL is used in Blue Brain Nexus to constrain and control the payload that can be pushed into Nexus. You can use the [SHACL Playground](https://shacl.org/playground/) to test your schemas.
+@link:[SHACL](https://www.w3.org/TR/shacl/){ open=new } (Shapes Constraint Language) is a language for validating RDF 
+graphs against a set of conditions. These conditions are provided as shapes and other constructs expressed in the form 
+of an RDF graph. SHACL is used in Blue Brain Nexus to constrain and control the payload that can be pushed into Nexus. 
+You can use the [SHACL Playground](https://shacl.org/playground/) to test your schemas.
 
 ### Do I need to define SHACL schemas to bring data in?
 
-No. @link:[SHACL](https://www.w3.org/TR/shacl/){ open=new } schemas provide an extra layer of quality control for the data that is ingested into Nexus. However, we acknowledge the complexity of defining schemas. That's why clients can decide whether to use schemas to constrain their data or not, depending on their use case and their available resources.
+No. @link:[SHACL](https://www.w3.org/TR/shacl/){ open=new } schemas provide an extra layer of quality control for the 
+data that is ingested into Nexus. However, we acknowledge the complexity of defining schemas. That's why clients can 
+decide whether to use schemas to constrain their data or not, depending on their use case and their available resources.
 
 ### Where can I find SHACL shapes I can reuse (point to resources, like schema.org)?
 
-@link:[Datashapes.org](http://datashapes.org/){ open=new } provides an automated conversion of @link:[schema.org](https://schema.org/){ open=new } as SHACL entities. A neuroscience community effort and INCF Special Interest Group - @link:[Neuroshapes](https://github.com/INCF/neuroshapes){ open=new }, provides open schemas for neuroscience data based on common use cases.
+@link:[Datashapes.org](http://datashapes.org/){ open=new } provides an automated conversion of 
+@link:[schema.org](https://schema.org/){ open=new } as SHACL entities. A neuroscience community effort and INCF Special 
+Interest Group - @link:[Neuroshapes](https://github.com/INCF/neuroshapes){ open=new }, provides open schemas for 
+neuroscience data based on common use cases.
 
 ### Why are RDF and JSON-LD important for Blue Brain Nexus?
 
-<<<<<<< HEAD
-RDF is the data model used to ingest data into the Knowledge Graph and it is also used for SHACL schema data validation. JSON-LD is an RDF concrete syntax, and it is the main format we use for messages exchange. The choice of JSON-LD is due to the fact that is plain JSON but with some special @link:[keywords](https://json-ld.org/spec/latest/json-ld/#syntax-tokens-and-keywords){ open=new } and JSON is a broadly adopted API exchange format.
-=======
-RDF is the data model used to ingest data into the Knowledge Graph and it is also used for SHACL schema data validation. JSON-LD is an RDF concrete syntax, and it is the main format we use for messages exchange. The choice of JSON-LD is due to the fact that is plain JSON but with some special [keywords](https://www.w3.org/TR/json-ld11/#syntax-tokens-and-keywords) and JSON is a broadly adopted API exchange format.
->>>>>>> f69b1450
+RDF is the data model used to ingest data into the Knowledge Graph and it is also used for SHACL schema data validation. 
+JSON-LD is an RDF concrete syntax, and it is the main format we use for messages exchange. The choice of JSON-LD is due 
+to the fact that is plain JSON but with some special 
+@link:[keywords](https://w3c.github.io/json-ld-syntax/#syntax-tokens-and-keywords){ open=new } and JSON is a broadly 
+adopted API exchange format.
 
 ### Can I connect any SPARQL client to Nexus’ SPARQL endpoint?
 
-Yes. As long as the client supports the ability to provide a `Authentication` HTTP Header (for authentication purposes) on the HTTP request, any SPARQL client should work.
+Yes. As long as the client supports the ability to provide a `Authentication` HTTP Header (for authentication purposes) 
+on the HTTP request, any SPARQL client should work.
 
 ### How can I create an organization as an anonymous user in the docker-compose file? What needs to be done to switch to "authenticated" mode?
 
-By default, the permissions used - for an authenticated user - when running Nexus Delta are the ones defined on the JVM property @link:[app.permissions.minimum](https://github.com/BlueBrain/nexus/blob/master/delta/src/main/resources/app.conf#L213){ open=new }.
-In order to change that behaviour, please create some ACLs for the path `/`. For more details about ACLs creation, visit the @ref:[ACLs page](delta/api/current/iam-acls-api.md#create-acls).
+By default, the permissions used - for an authenticated user - when running Nexus Delta are the ones defined on the JVM 
+property @link:[app.permissions.minimum](https://github.com/BlueBrain/nexus/blob/master/delta/src/main/resources/app.conf#L213){ open=new }.
+In order to change that behaviour, please create some ACLs for the path `/`. For more details about ACLs creation, 
+visit the @ref:[ACLs page](delta/api/current/iam-acls-api.md#create-acls).
 
 ### Can I use Blue Brain Nexus from Jupyter Notebooks?
 
-<<<<<<< HEAD
-Blue Brain Nexus can be used from Jupyter Notebooks using @link:[Nexus Forge](https://github.com/blueBrain/nexus-forge){ open=new } or @link:[Nexus Python SDK](https://github.com/BlueBrain/nexus-python-sdk/){ open=new }. Alternatively, you can also use any Python HTTP client and use Nexus REST API directly from the Jupyter Notebook.
-Please consider looking at our @ref:[tutorial](getting-started/try-nexus.md) to learn how to user Nexus Forge on the Sandbox.
-Other examples are provided in the folder @link:[Notebooks](https://github.com/BlueBrain/nexus-python-sdk/tree/master/notebooks){ open=new } or in the @link:[page](https://github.com/BlueBrain/nexus/blob/master/src/main/paradox/docs/tutorial/notebooks/Recommendation%20System%20via%20Nexus.ipynb){ open=new } dedicated to create a recommendation engine using Blue Brain Nexus.
-=======
-Blue Brain Nexus can be used from Jupyter Notebooks using [Nexus Forge](https://github.com/blueBrain/nexus-forge) or [Nexus Python SDK](https://github.com/BlueBrain/nexus-python-sdk/). Alternatively, you can also use any Python HTTP client and use Nexus REST API directly from the Jupyter Notebook.
-Please consider looking at our @ref:[tutorial](getting-started/try-nexus.md) to learn how to user Nexus Forge on the Sandbox.
->>>>>>> f69b1450
+Blue Brain Nexus can be used from Jupyter Notebooks using 
+@link:[Nexus Forge](https://github.com/blueBrain/nexus-forge){ open=new } or 
+@link:[Nexus Python SDK](https://github.com/BlueBrain/nexus-python-sdk/){ open=new }. Alternatively, you can also use 
+any Python HTTP client and use Nexus REST API directly from the Jupyter Notebook.
+Please consider looking at our @ref:[tutorial](getting-started/try-nexus.md) to learn how to user Nexus Forge on the 
+Sandbox. Other examples are provided in the folder 
+@link:[Notebooks](https://github.com/BlueBrain/nexus-python-sdk/tree/master/notebooks){ open=new } or in the 
+@link:[page](https://github.com/BlueBrain/nexus/blob/master/src/main/paradox/docs/tutorial/notebooks/Recommendation%20System%20via%20Nexus.ipynb){ open=new } 
+dedicated to create a recommendation engine using Blue Brain Nexus.